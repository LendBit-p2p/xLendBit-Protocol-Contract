--- conflicted
+++ resolved
@@ -516,19 +516,12 @@
             revert Protocol__InsufficientCollateral();
         }
 
-<<<<<<< HEAD
         uint256 collateralValueInLoanCurrency = getAccountCollateralValue(
             msg.sender
         );
         uint256 maxLoanableAmount = (collateralValueInLoanCurrency *
             Constants.COLLATERALIZATION_RATIO) / 100;
 
-        bool success = IERC20(_listing.tokenAddress).transfer(
-            msg.sender,
-            _amount
-        );
-        require(success, "Protocol__TransferFailed");
-=======
         if (_listing.tokenAddress == Constants.NATIVE_TOKEN) {
             (bool sent, ) = payable(msg.sender).call{value: _amount}("");
             require(sent, "Protocol__TransferFailed");
@@ -539,7 +532,6 @@
             );
             require(success, "Protocol__TransferFailed");
         }
->>>>>>> 85b75656
 
         _listing.amount = _listing.amount - _amount;
 
@@ -565,7 +557,6 @@
         _newRequest.loanRequestAddr = _listing.tokenAddress;
         _newRequest.status = Status.SERVICED;
 
-<<<<<<< HEAD
         uint256 collateralToLock = (_loanUsdValue * 100) / maxLoanableAmount;
 
         for (uint256 i = 0; i < _collateralTokens.length; i++) {
@@ -582,9 +573,7 @@
                 token
             ] = amountToLock;
         }
-
-=======
->>>>>>> 85b75656
+        
         _appStorage.s_requests.push(_newRequest);
 
         emit RequestCreated(
@@ -855,7 +844,6 @@
         return _request;
     }
 
-<<<<<<< HEAD
     function getUserCollateralTokens(
         address _user
     ) public view returns (address[] memory _collaterals) {
@@ -882,9 +870,8 @@
         }
 
         return userTokens;
-=======
+  }
     fallback() external {
         revert("ProtocolFacet: fallback");
->>>>>>> 85b75656
     }
 }