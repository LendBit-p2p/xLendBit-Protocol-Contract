--- conflicted
+++ resolved
@@ -205,7 +205,7 @@
         assertEq(_amountQualaterized, 1 ether);
     }
 
-<<<<<<< HEAD
+
     function testGetUserCollateralToken() external {
         switchSigner(owner);
         vm.deal(owner, 500 ether);
@@ -218,7 +218,8 @@
             owner
         );
         assertEq(userTokens.length, 1);
-=======
+     }
+     
     function testWithdrawNativeCollateral() public {
         switchSigner(owner);
         vm.deal(owner, 500 ether);
@@ -262,7 +263,7 @@
         assertEq(_listing.max_amount, _max_amount);
         assertEq(_listing.returnDate, _returnDate);
         assertEq(uint8(_listing.listingStatus), uint8(ListingStatus.OPEN));
->>>>>>> 85b75656
+
     }
 
     function testUserCanCreateTwoRequest() public {
